--- conflicted
+++ resolved
@@ -40,10 +40,7 @@
     def get_com(self, X):
         raise NotImplementedError("Center of mass not defined for periodic systems")   
     
-<<<<<<< HEAD
-
-=======
->>>>>>> f2740a19
+
 class MeasurePeriodicRigid(MeasurePeriodic):
     def __init__(self, box_lengths, topology, permlist=None):
         self.boxlengths = np.array(box_lengths)
@@ -55,19 +52,13 @@
         x1 = X1.copy()
         x2 = X2.copy()
         self.align(x1, x2)
-<<<<<<< HEAD
-=======
-
->>>>>>> f2740a19
+
         return sqrt(self.topology.distance_squared(x1, x2))
     
     
     def align(self, coords1, coords2):
         """align the rotations so that the atomistic coordinates will be in best alignment"""
-<<<<<<< HEAD
-=======
-
->>>>>>> f2740a19
+
         try:
             return self.cpp_measure.align(coords1, coords2)
         except AttributeError:
@@ -118,7 +109,7 @@
     def permute(self, X, perm):
         return X.reshape(-1,3)[perm].flatten()
     
-    class TransformPeriodicRigid(TransformPeriodic):
+class TransformPeriodicRigid(TransformPeriodic):
     ''' interface for possible transformations on a set of rigid body 
     coordinates with periodic boundary conditions.
     
@@ -126,14 +117,11 @@
     because rotations and inversions are not generally relevant in periodic
     systems. Permutations should be implemented but currently are not.
     
-<<<<<<< HEAD
-class TransformPeriodicRigid(TransformPeriodic):
-=======
-    All transformation act in place, that means they change the current
+    All transformations act in place, that means they change the current
     coordinates and do not make a copy.
     
     '''
->>>>>>> f2740a19
+
     def translate(self,X,d):
         ca = CoordsAdapter(coords=X)
         if(ca.nrigid > 0):
