//
//

#ifndef INVERSE_POWER_STILINGER_CUT_QUAD_H
#define INVERSE_POWER_STILINGER_CUT_QUAD_H

#include "base_interaction.hpp"
#include "pele/cell_list_potential.hpp"
#include "pele/simple_pairwise_potential.hpp"
#include <cmath>
#include <cstddef>
#include <stdexcept>

namespace pele {

// Inverse power law potential with quadratic/quartic cutoff
// as seen in https://journals.aps.org/prx/pdf/10.1103/PhysRevX.12.021001
// as the soft sphere potential in the Appendix
// implemented to generate identical results as in paper
// The potential is given by
// U_{ij}(r) = v0 * ( (dij/r)^n + c0 + c2*(r/dij)^2 + c4*(r/dij)^4 )
// where dij is a factor dependent on diameters of the two particles
// and c0, c2, c4 are constants set based on the cutoff radius
// the cutoff is going to be rcutoff = cutoff_factor * dij
struct InversePowerStillingerQuadCutInteraction : BaseInteraction {

  const size_t m_pow;            // potential goes as r^{-m_pow}'
  const size_t m_pow_by_2;       // m_pow/2
  const double m_cutoff_factor;  // cutoff factor rcut = m_cutoff_factor * dij
  const double m_cutoff_factor2; // cutoff factor2 = cutoff_factor^2
  const double c0;               // constant term in cutoff contribution
  const double c2;               // quadratic term in cutoff contribution
  const double c4;               // quartic term in cutoff contribution
  const double m_v0;             // overall energy scale for the full potential
  InversePowerStillingerQuadCutInteraction(const size_t pow, const double v0,
                                           const double cutoff_factor,
                                           const double v0,
                                           const double cutoff_factor)
      : m_pow(pow), m_pow_by_2(pow / 2), m_v0(v0),
        m_cutoff_factor(cutoff_factor),
        m_cutoff_factor2(cutoff_factor * cutoff_factor),
        c0((1.0 / 8.0) * std::pow(m_cutoff_factor, -pow) *
           (8 + 6 * pow + pow * pow)),
        c2((1.0 / 4.0) * std::pow(m_cutoff_factor, -pow - 2) *
           (4 * pow + pow * pow)),
        c4(-(1.0 / 8.0) * std::pow(m_cutoff_factor, -pow - 4) *
           (pow * pow + 2 * pow)) {
    if (pow % 2 != 0) {
      // not implemented for odd powers
      throw std::runtime_error("InversePowerStillingerQuadCutInteraction: only "
                               "implemented for even powers");
    }
  }
  double energy(double r2, const double dij) const {
    if (r2 > dij * dij * m_cutoff_factor2) {
      return 0;
    }
    const double r4 = r2 * r2;
    const double r_pow = std::pow(r2, m_pow_by_2);

    return m_v0 / r_pow + c0 + c2 * r2 + c4 * r4;
  }
  // calculate energy and gradient from distance squared, gradient is in
  // -(dv/drij)/|rij|
  double energy_gradient(double r2, double *gij, const double dij) const {
    if (r2 > dij * dij * m_cutoff_factor2) {
      *gij = 0;
      return 0.;
    }
    const double r4 = r2 * r2;
    const double r_pow = std::pow(r2, m_pow_by_2);

    double e = m_v0 / r_pow + c0 + c2 * r2 + c4 * r4;
    *gij = -m_pow * m_v0 / r_pow / r2 + 2 * c2 + 4 * c4 * r2;
    return e;
  }
  double energy_gradient_hessian(double r2, double *gij, double *hij,
                                 const double dij) const {
    if (r2 > dij * dij * m_cutoff_factor2) {
      *gij = 0;
      *hij = 0;
      return 0.;
    }
    const double r4 = r2 * r2;
    const double r_pow = std::pow(r2, m_pow_by_2);

    double e = m_v0 / r_pow + c0 + c2 * r2 + c4 * r4;
    *gij = -m_pow * m_v0 / r_pow / r2 + 2 * c2 + 4 * c4 * r2;
    *hij = m_pow * (m_pow - 1) * m_v0 / r_pow / r4 - 2 * c2 - 12 * c4 * r2;
    return e;
  }
};

template <size_t ndim>
class InversePowerStillingerCutQuad
    : public SimplePairwisePotential<InversePowerStillingerQuadCutInteraction,
                                     cartesian_distance<ndim>> {
public:
  InversePowerStillingerCutQuad(const size_t pow, const double v0,
                                const double cutoff_factor,
                                const pele::Array<double> radii)
      : SimplePairwisePotential<InversePowerStillingerQuadCutInteraction,
                                cartesian_distance<ndim>>(
            std::make_shared<InversePowerStillingerQuadCutInteraction>(
                pow, v0, cutoff_factor),
            radii, std::make_shared<cartesian_distance<ndim>>()) {}
};

template <size_t ndim>
class InversePowerStillingerCutQuadPeriodic
    : public SimplePairwisePotential<InversePowerStillingerQuadCutInteraction,
                                     periodic_distance<ndim>> {
public:
  InversePowerStillingerCutQuadPeriodic(const size_t pow, const double v0,
                                        const double cutoff_factor,
                                        const pele::Array<double> radii,
                                        const pele::Array<double> boxvec)
      : SimplePairwisePotential<InversePowerStillingerQuadCutInteraction,
                                periodic_distance<ndim>>(
            std::make_shared<InversePowerStillingerQuadCutInteraction>(
                pow, v0, cutoff_factor),
            radii, std::make_shared<periodic_distance<ndim>>(boxvec)) {}
};

template <size_t ndim>
class InversePowerStillingerCutQuadPeriodicCellLists
    : public CellListPotential<InversePowerStillingerQuadCutInteraction,
                               periodic_distance<ndim>> {
public:
  InversePowerStillingerCutQuadPeriodicCellLists(const size_t pow, const double v0, const double cutoff_factor, 
                                             const pele::Array<double> radii,
                                             const pele::Array<double> boxvec,
                                             double ncellx_scale)
      : CellListPotential<InversePowerStillingerQuadCutInteraction,
                          periodic_distance<ndim>>(
            std::make_shared<InversePowerStillingerQuadCutInteraction>(pow,
                                                                       v0, cutoff_factor),
            std::make_shared<periodic_distance<ndim>>(boxvec), boxvec, 2.0 * cutoff_factor *
<<<<<<< HEAD
                (*std::max_element(radii.begin(), radii.end())),
=======
                (*std::max_element(radii.begin(), radii.end()),
>>>>>>> 6ad1b8a2
            ncellx_scale, radii) {
            }
};

} // namespace pele

#endif // !INVERSE_POWER_STILINGER_CUT_QUAD_H<|MERGE_RESOLUTION|>--- conflicted
+++ resolved
@@ -136,11 +136,7 @@
             std::make_shared<InversePowerStillingerQuadCutInteraction>(pow,
                                                                        v0, cutoff_factor),
             std::make_shared<periodic_distance<ndim>>(boxvec), boxvec, 2.0 * cutoff_factor *
-<<<<<<< HEAD
                 (*std::max_element(radii.begin(), radii.end())),
-=======
-                (*std::max_element(radii.begin(), radii.end()),
->>>>>>> 6ad1b8a2
             ncellx_scale, radii) {
             }
 };
