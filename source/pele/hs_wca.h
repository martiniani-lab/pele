#ifndef _PELE_HS_WCA_H
#define _PELE_HS_WCA_H

#include "simple_pairwise_potential.h"
#include "simple_pairwise_ilist.h"
#include "atomlist_potential.h"
#include "distance.h"
#include "frozen_atoms.h"
#include <memory>

using std::exp;
using std::sqrt;

namespace pele {

    /**
     * Pairwise interaction for Hard Sphere + Weeks-Chandler-Andersen (HS_WCA) potential, refer to D. Asenjo PhD thesis pp 66
     * _prfac is the cubic power of _sca/(2**(1/6))
     * well depth _eps and scaling factor (shell thickness = sca * R, where R is the hard core radius), sca determined the thickness of the shell
     */

    struct HS_WCA_interaction {
        double const _eps, _sca;
        double const _infty, _prfac;
        Array<double> const _radii;

        HS_WCA_interaction(double eps, double sca, Array<double> radii) :
            _eps(eps), _sca(sca),
            _infty(pow(10.0,50)), _prfac(sca*sca*sca/sqrt(2)),
            _radii(radii.copy())
        {}

        /* calculate energy from distance squared, r0 is the hard core distance, r is the distance between the centres */
        double inline energy(double r2, size_t atomi, size_t atomj) const {
            double E;
            double r = sqrt(r2);
            double r0 = _radii[atomi] + _radii[atomj]; //sum of the hard core radii
            double dr = r - r0;
            double ir2 = 1.0/(dr*dr);
            double ir6 = ir2*ir2*ir2;
            double ir12 = ir6*ir6;
            double C3 = _prfac*r0*r0*r0;
            double C6 = C3*C3;
            double C12 = C6*C6;
            double coff = r0*(1.0 +_sca); //distance at which the soft cores are at contact
            if (r <= r0)
            {
                E = _infty;
                //std::cout<<"WARNING: distance between atoms "<<atomi<<" and "<<atomj<<" is "<<r0-r<<", less than their hard core separation"<<std::endl;
            }
            else if(r < coff )
                E = 4.*_eps*(-C6*ir6 + C12*ir12) + _eps;
            else
                E = 0.;

            return E;
        }

        /* calculate energy and gradient from distance squared, gradient is in g/|rij|, r0 is the hard core distance, r is the distance between the centres */
        double inline energy_gradient(double r2, double *gij, size_t atomi, size_t atomj) const {
            double E;
            double r = sqrt(r2);
            double r0 = _radii[atomi] + _radii[atomj]; //sum of the hard core radii
            double dr = r - r0;
            double ir2 = 1.0/(dr*dr);
            double ir6 = ir2*ir2*ir2;
            double ir12 = ir6*ir6;
            double C3 = _prfac*r0*r0*r0;
            double C6 = C3*C3;
            double C12 = C6*C6;
            double coff = r0*(1+_sca); //distance at which the soft cores are at contact

            if (r <= r0)
            {
                E = _infty;
                *gij = _infty;
                //std::cout<<"WARNING: distance between atoms "<<atomi<<" and "<<atomj<<" is "<<r0-r<<"less than their hard core separation"<<std::endl;
            }
            else if(r < coff)
            {
                E = 4.*_eps*(- C6 * ir6 + C12 * ir12) + _eps;
                *gij = 4.*_eps*(- 6 * C6 * ir6 + 12 * C12 * ir12) / (dr*r); //1/dr because powers must be 7 and 13, this is -g|gij| (for consistency with the loop in pairwise potential)
            }
            else
            {
                E = 0.;
                *gij = 0.;
            }

            return E;

        }

        double inline energy_gradient_hessian(double r2, double *gij, double *hij, size_t atom_i, size_t atom_j) const {
            double E;
            double r = sqrt(r2);
            double r0 = _radii[atom_i] + _radii[atom_j]; //sum of the hard core radii
            double dr = r - r0;
            double ir2 = 1.0/(dr*dr);
            double ir6 = ir2*ir2*ir2;
            double ir12 = ir6*ir6;
            double C3 = _prfac*r0*r0*r0;
            double C6 = C3*C3;
            double C12 = C6*C6;
            double coff = r0*(1+_sca); //distance at which the soft cores are at contact

            if (r <= r0)
            {
                E = _infty;
                *gij = _infty;
                *hij = _infty;
                //std::cout<<"WARNING: distance between atoms "<<atomi<<" and "<<atomj<<" is "<<r0-r<<"less than their hard core separation"<<std::endl;
            }
            else if(r < coff)
            {
                E = 4.*_eps*(- C6 * ir6 + C12 * ir12) + _eps;
                *gij = 4.*_eps*(- 6 * C6 * ir6 + 12 * C12 * ir12) / (dr*r); //1/dr because powers must be 7 and 13, this is -g|gij| (for consistency with the loop in pairwise potential)
                *hij = 4.*_eps*(- 42 * C6 * ir6 + 156 * C12 * ir12) * ir2;
            }
            else
            {
                E = 0.;
                *gij = 0.;
                *hij = 0.;
            }

            return E;
        }

    };

    //
    // combine the components (interaction, looping method, distance function) into
    // defined classes
    //

    /**
     * Pairwise HS_WCA potential
     */
    class HS_WCA : public SimplePairwisePotential< HS_WCA_interaction >
    {
        public:
            HS_WCA(double eps, double sca, Array<double> radii)
                : SimplePairwisePotential< HS_WCA_interaction >(
                        std::make_shared<HS_WCA_interaction>(eps, sca, radii) ) {}
    };


<<<<<<< HEAD
    class HS_WCA2D : public SimplePairwisePotential< HS_WCA_interaction, cartesian_distance2D >
    {
        public:
            HS_WCA2D(double eps, double sca, Array<double> radii)
                : SimplePairwisePotential< HS_WCA_interaction, cartesian_distance2D >(
                        std::make_shared<HS_WCA_interaction>(eps, sca, radii),
                        std::make_shared<cartesian_distance2D>()
=======
    class HS_WCA2D : public SimplePairwisePotential< HS_WCA_interaction, cartesian_distance<2> >
    {
        public:
            HS_WCA2D(double eps, double sca, Array<double> radii)
                : SimplePairwisePotential< HS_WCA_interaction, cartesian_distance<2> >(
                        std::make_shared<HS_WCA_interaction>(eps, sca, radii),
                        std::make_shared<cartesian_distance<2>>()
>>>>>>> d0c85bb9
                ) {}
    };

    /**
     * Pairwise HS_WCA potential in a rectangular box
     */
    class HS_WCAPeriodic : public SimplePairwisePotential< HS_WCA_interaction, periodic_distance<3> > {
        public:
            HS_WCAPeriodic(double eps, double sca, Array<double> radii, double const *boxvec)
                : SimplePairwisePotential< HS_WCA_interaction, periodic_distance<3>> (
                        std::make_shared<HS_WCA_interaction>(eps, sca, radii),
                        std::make_shared<periodic_distance<3>>(boxvec)
                        )
            {}
    };
    
<<<<<<< HEAD
    class HS_WCAPeriodic2D : public SimplePairwisePotential< HS_WCA_interaction, periodic_distance2D > {
        public:
            HS_WCAPeriodic2D(double eps, double sca, Array<double> radii, double const *boxvec)
                : SimplePairwisePotential< HS_WCA_interaction, periodic_distance2D> (
                        std::make_shared<HS_WCA_interaction>(eps, sca, radii),
                        std::make_shared<periodic_distance2D>(boxvec[0], boxvec[1])
=======
    class HS_WCAPeriodic2D : public SimplePairwisePotential< HS_WCA_interaction, periodic_distance<2> > {
        public:
            HS_WCAPeriodic2D(double eps, double sca, Array<double> radii, double const *boxvec)
                : SimplePairwisePotential< HS_WCA_interaction, periodic_distance<2>> (
                        std::make_shared<HS_WCA_interaction>(eps, sca, radii),
                        std::make_shared<periodic_distance<2>>(boxvec)
>>>>>>> d0c85bb9
                        )
            {}
    };

    /**
     * Frozen particle HS_WCA potential
     */
    class HS_WCAFrozen : public FrozenPotentialWrapper<HS_WCA> {
        public:
            HS_WCAFrozen(double eps, double sca, Array<double> radii, Array<double>& reference_coords, Array<size_t>& frozen_dof)
                : FrozenPotentialWrapper< HS_WCA > (
			std::make_shared<HS_WCA>(eps, sca, radii), reference_coords, frozen_dof
			)
            {}
    };

    class HS_WCA2DFrozen : public FrozenPotentialWrapper<HS_WCA2D> {
	public:
	    HS_WCA2DFrozen(double eps, double sca, Array<double> radii, Array<double>& reference_coords, Array<size_t>& frozen_dof)
		: FrozenPotentialWrapper< HS_WCA2D > (
			std::make_shared<HS_WCA2D>(eps, sca, radii), reference_coords, frozen_dof
			)
	    {}
    };

    /**
     * Frozen particle HS_WCAPeriodic potential
     */
    class HS_WCAPeriodicFrozen : public FrozenPotentialWrapper<HS_WCAPeriodic> {
	public:
	    HS_WCAPeriodicFrozen(double eps, double sca, Array<double> radii, double const* boxvec, Array<double>& reference_coords, Array<size_t>& frozen_dof)
		: FrozenPotentialWrapper< HS_WCAPeriodic > (
			std::make_shared<HS_WCAPeriodic>(eps, sca, radii, boxvec), reference_coords, frozen_dof
			)
	    {}
    };

    class HS_WCAPeriodic2DFrozen : public FrozenPotentialWrapper<HS_WCAPeriodic2D> {
	public:
	    HS_WCAPeriodic2DFrozen(double eps, double sca, Array<double> radii, double const* boxvec, Array<double>& reference_coords, Array<size_t>& frozen_dof)
		: FrozenPotentialWrapper< HS_WCAPeriodic2D > (
			std::make_shared<HS_WCAPeriodic2D>(eps, sca, radii, boxvec), reference_coords, frozen_dof
			)
	    {}
	};

    /**
     * Pairwise WCA potential with interaction lists
     */
    class HS_WCANeighborList : public SimplePairwiseNeighborList< HS_WCA_interaction > {
        public:
            HS_WCANeighborList(Array<long int> & ilist, double eps, double sca, Array<double> radii)
                :  SimplePairwiseNeighborList< HS_WCA_interaction > ( new HS_WCA_interaction(eps, sca, radii), ilist) {}
    };
}
#endif<|MERGE_RESOLUTION|>--- conflicted
+++ resolved
@@ -146,15 +146,6 @@
     };
 
 
-<<<<<<< HEAD
-    class HS_WCA2D : public SimplePairwisePotential< HS_WCA_interaction, cartesian_distance2D >
-    {
-        public:
-            HS_WCA2D(double eps, double sca, Array<double> radii)
-                : SimplePairwisePotential< HS_WCA_interaction, cartesian_distance2D >(
-                        std::make_shared<HS_WCA_interaction>(eps, sca, radii),
-                        std::make_shared<cartesian_distance2D>()
-=======
     class HS_WCA2D : public SimplePairwisePotential< HS_WCA_interaction, cartesian_distance<2> >
     {
         public:
@@ -162,7 +153,6 @@
                 : SimplePairwisePotential< HS_WCA_interaction, cartesian_distance<2> >(
                         std::make_shared<HS_WCA_interaction>(eps, sca, radii),
                         std::make_shared<cartesian_distance<2>>()
->>>>>>> d0c85bb9
                 ) {}
     };
 
@@ -179,21 +169,12 @@
             {}
     };
     
-<<<<<<< HEAD
-    class HS_WCAPeriodic2D : public SimplePairwisePotential< HS_WCA_interaction, periodic_distance2D > {
-        public:
-            HS_WCAPeriodic2D(double eps, double sca, Array<double> radii, double const *boxvec)
-                : SimplePairwisePotential< HS_WCA_interaction, periodic_distance2D> (
-                        std::make_shared<HS_WCA_interaction>(eps, sca, radii),
-                        std::make_shared<periodic_distance2D>(boxvec[0], boxvec[1])
-=======
     class HS_WCAPeriodic2D : public SimplePairwisePotential< HS_WCA_interaction, periodic_distance<2> > {
         public:
             HS_WCAPeriodic2D(double eps, double sca, Array<double> radii, double const *boxvec)
                 : SimplePairwisePotential< HS_WCA_interaction, periodic_distance<2>> (
                         std::make_shared<HS_WCA_interaction>(eps, sca, radii),
                         std::make_shared<periodic_distance<2>>(boxvec)
->>>>>>> d0c85bb9
                         )
             {}
     };
