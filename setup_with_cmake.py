--- conflicted
+++ resolved
@@ -49,15 +49,9 @@
     cmake_parallel_args = ["-j" + str(jargs.j)]
 
 #extra compiler args
-<<<<<<< HEAD
-cmake_compiler_extra_args = ["-std=c++1z","-Wall", "-Wextra", "-pedantic", "-O3", "-fPIC"]
-cmake_compiler_extra_args = ["-std=c++1z", "-O3", "-fPIC"]
-if idcompiler == 'unix':
-=======
 cmake_compiler_extra_args = ["-std=c++20","-Wall", "-Wextra", "-pedantic", "-O3", "-fPIC"]
 cmake_compiler_extra_args = ["-std=c++20", "-O3", "-fPIC"]
 if idcompiler.lower() == 'unix':
->>>>>>> 91d000ab
     cmake_compiler_extra_args += ['-march=native', '-flto', '-fopenmp']
 else:
     cmake_compiler_extra_args += ['-axCORE-AVX2', '-ipo', '-qopenmp', '-ip', '-unroll']
